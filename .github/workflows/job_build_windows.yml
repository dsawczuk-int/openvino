on:
  workflow_call:
    inputs:
      runner:
        description: 'Machine on which the tests would run'
        type: string
        required: true
      affected-components:
        description: 'Components that are affected by changes in the commit defined by the Smart CI Action'
        type: string
        required: true
      build-type:
        description: 'OpenVINO build type, e.g., "Release"'
        type: string
        required: true
      target-branch:
        description: 'Target branch for the build'
        type: string
        required: true
      cmake-options:
        description: 'A string of options passed to CMake'
        type: string
        required: true
      build-additional-python-wheels:
        description: 'Whether to build additional, i.e., non-system Python wheels. Should have Python 3.9-3.12 installed'
        type: boolean
        required: false
        default: false

permissions: read-all

env:
  PIP_CACHE_PATH: "C:\\mount\\caches\\pip\\win"
  PYTHON_VERSION: '3.11'

jobs:
  Build:
    timeout-minutes: 180
    defaults:
      run:
        shell: pwsh
    runs-on: ${{ inputs.runner }}
    env:
      CMAKE_BUILD_TYPE: ${{ inputs.build-type }}
      CMAKE_CXX_COMPILER_LAUNCHER: ccache
      CMAKE_C_COMPILER_LAUNCHER: ccache
      CCACHE_REMOTE_DIR: C:\\mount\\caches\\ccache\\windows2022_x86_64_${{ inputs.build-type }}\\${{ inputs.target-branch }}
      CCACHE_DIR: ${{ github.workspace }}\\ccache
      CCACHE_MAXSIZE: 3G
      OPENVINO_REPO: "${{ github.workspace }}\\openvino"
      OPENVINO_CONTRIB_REPO: "${{ github.workspace }}\\openvino_contrib"
      INSTALL_DIR: "${{ github.workspace }}\\openvino_install"
      INSTALL_DIR_JS: "${{ github.workspace }}\\openvino_install\\js"
      INSTALL_TEST_DIR: "${{ github.workspace }}\\tests_install"
      INSTALL_WHEELS_DIR: "${{ github.workspace }}\\install\\wheels"
      INSTALL_PDB_DIR: "${{ github.workspace }}\\install_pdb"
      BUILD_DIR: "${{ github.workspace }}\\openvino_build"
      ARTIFACTS_SHARE: "C:\\mount\\build-artifacts"
      MANIFEST_PATH: "${{ github.workspace }}\\manifest.yml"
      PRODUCT_TYPE: 'public_windows_vs2022_${{ inputs.build-type }}'
    steps:
      - name: Clone OpenVINO
        uses: actions/checkout@11bd71901bbe5b1630ceea73d27597364c9af683 # v4.2.2
        timeout-minutes: 15
        with:
          path: 'openvino'
          submodules: 'true'

      - name: Clone OpenVINO Contrib
        uses: actions/checkout@11bd71901bbe5b1630ceea73d27597364c9af683 # v4.2.2
        timeout-minutes: 15
        with:
          repository: 'openvinotoolkit/openvino_contrib'
          path: 'openvino_contrib'
          ref: ${{ inputs.target-branch }}

      - name: Setup Python ${{ env.PYTHON_VERSION }}
        uses: ./openvino/.github/actions/setup_python
        with:
          version: ${{ env.PYTHON_VERSION }}
          pip-cache-path: ${{ env.PIP_CACHE_PATH }}
          should-setup-pip-paths: 'true'
          self-hosted-runner: 'true'

      - name: Generate product manifest and set CI_BUILD_NUMBER & CI_BUILD_DEV_TAG
        id: create_manifest
        uses: ./openvino/.github/actions/create_manifest
        with:
          repos: |
            ${{ env.OPENVINO_REPO }}
            ${{ env.OPENVINO_CONTRIB_REPO }}
          product_type: ${{ env.PRODUCT_TYPE }}
          target_arch: 'x86_64'
          build_type: ${{ inputs.build-type }}
          save_to: ${{ env.MANIFEST_PATH }}

      #
      # Print system info
      #

      - name: System info
        uses: ./openvino/.github/actions/system_info

      #
      # Dependencies
      #

      - name: Install python dependencies
        run: |
          # For Python API: build and wheel packaging
          python3 -m pip install -r ${{ env.OPENVINO_REPO }}/src/bindings/python/wheel/requirements-dev.txt

          # For running ONNX frontend unit tests
          python3 -m pip install --force-reinstall -r ${{ env.OPENVINO_REPO }}/src/frontends/onnx/tests/requirements.txt

          # For running TensorFlow frontend unit tests
          python3 -m pip install -r ${{ env.OPENVINO_REPO }}/src/frontends/tensorflow/tests/requirements.txt

          # For running TensorFlow Lite frontend unit tests
          python3 -m pip install -r ${{ env.OPENVINO_REPO }}/src/frontends/tensorflow_lite/tests/requirements.txt

          # Disabled because of CVS-95904
          # For running Paddle frontend unit tests
          # python3 -m pip install -r ${{ env.OPENVINO_REPO }}/src/frontends/paddle/tests/requirements.txt

          # For getting rid of SSL issues during model downloading for unit tests
          python3 -m pip install certifi

      - name: Download and install ccache
        run: |
          Invoke-WebRequest -Uri 'https://github.com/ccache/ccache/releases/download/v4.9.1/ccache-4.9.1-windows-x86_64.zip' -OutFile 'ccache.zip'
          Expand-Archive -Path 'ccache.zip' -DestinationPath 'C:\temp\ccache'
          Move-Item -Path 'C:\temp\ccache\*' -Destination 'C:\ccache'
          Add-Content -Path $env:GITHUB_PATH -Value "C:\ccache"

      - name: Install build dependencies
        run: |
          Invoke-WebRequest https://github.com/ninja-build/ninja/releases/download/v1.11.1/ninja-win.zip -OutFile ninja-win.zip -MaximumRetryCount 10
          Expand-Archive -Force ninja-win.zip
          # Add it to the GitHub Path so it would be available in the subsequent steps
          Add-Content -Path $env:GITHUB_PATH -Value "${{ github.workspace }}/ninja-win"

      #
      # Build
      #

      - name: Setup ccache
        uses: ./openvino/.github/actions/cache
        with:
          save-always: ${{ github.event_name == 'push' && 'true' || 'false' }}
          cleanup-always: ${{ github.event_name == 'push' && 'true' || 'false' }}
          cache-path: ${{ env.CCACHE_REMOTE_DIR }}
          path: ${{ env.CCACHE_DIR }}
          key: ${{ runner.os }}-${{ runner.arch }}-ccache-${{ github.sha }}
          restore-keys: |
            ${{ runner.os }}-${{ runner.arch }}-ccache

      - name: Configure Developer Command Prompt for Microsoft Visual C++
        uses: ilammy/msvc-dev-cmd@0b201ec74fa43914dc39ae48a89fd1d8cb592756 # v1.13.0
        with:
          toolset: 14.40 # v2022

      - name: Set SSL_CERT_FILE for model downloading for unit tests
        run: echo SSL_CERT_FILE=$(python3 -m certifi) >> $env:GITHUB_ENV

      - name: CMake configure
        run: cmake -S ${{ env.OPENVINO_REPO }} -B ${{ env.BUILD_DIR }} ${{ inputs.cmake-options }} -DCMAKE_CXX_FLAGS="/Zi" -DCMAKE_C_FLAGS="/Zi" -DCMAKE_SHARED_LINKER_FLAGS="/DEBUG" -DCMAKE_MODULE_LINKER_FLAGS="/DEBUG"

      - name: Clean ccache stats
        run: '& ccache --zero-stats'

      - name: Cmake build - OpenVINO
        run: cmake --build ${{ env.BUILD_DIR }} --config ${{ env.CMAKE_BUILD_TYPE }} --parallel $ENV:NUMBER_OF_PROCESSORS --verbose

      - name: Show ccache stats
        run: '& ccache --show-stats'

      - name: Cmake install - OpenVINO
        run: |
          cmake --install ${{ env.BUILD_DIR }} --config ${{ env.CMAKE_BUILD_TYPE }} --prefix ${{ env.INSTALL_DIR }}
          cmake --install ${{ env.BUILD_DIR }} --config ${{ env.CMAKE_BUILD_TYPE }} --prefix ${{ env.INSTALL_WHEELS_DIR }} --component python_wheels
          cmake --install ${{ env.BUILD_DIR }} --config ${{ env.CMAKE_BUILD_TYPE }} --prefix ${{ env.INSTALL_TEST_DIR }} --component tests
          cmake --install ${{ env.BUILD_DIR }} --config ${{ env.CMAKE_BUILD_TYPE }} --prefix ${{ env.INSTALL_PDB_DIR }} --component pdb

      # Setup additional Python versions for wheels building
      - name: Setup Python 3.9
        if: ${{ inputs.build-additional-python-wheels }}
        uses: ./openvino/.github/actions/setup_python
        with:
          version: '3.9'
          pip-cache-path: ${{ env.PIP_CACHE_PATH }}
          should-setup-pip-paths: 'true'
          self-hosted-runner: 'true'

      # Setup additional Python versions for wheels building
      - name: Setup Python 3.10
        if: ${{ inputs.build-additional-python-wheels }}
        uses: ./openvino/.github/actions/setup_python
        with:
          version: '3.10'
          pip-cache-path: ${{ env.PIP_CACHE_PATH }}
          should-setup-pip-paths: 'true'
          self-hosted-runner: 'true'

      # Setup additional Python versions for wheels building
      - name: Setup Python 3.12
        if: ${{ inputs.build-additional-python-wheels }}
        uses: ./openvino/.github/actions/setup_python
        with:
          version: '3.12'
          pip-cache-path: ${{ env.PIP_CACHE_PATH }}
          should-setup-pip-paths: 'true'
          self-hosted-runner: 'true'

      - name: Build additional Python wheels
        if: ${{ inputs.build-additional-python-wheels }}
        run: |
          $pyVersions = '3.9', '3.10', '3.12'
          foreach ($pyVersion in $pyVersions) {
            $pyBuildDir = "${{ github.workspace }}/py$pyVersion"
            New-Item -ItemType Directory -Path "$pyBuildDir" -Force

            $pythonCommand = "py -$pyVersion -c `"import sys; print(f'{sys.executable}')`""
            $pythonExecutablePath = & cmd /c $pythonCommand

            $pipVersion = & $pythonExecutablePath -c "import pip; print(pip.__version__)"
            Write-Host "Using pip version: $pipVersion for $pyVersion"
            $env:PIP_CACHE_DIR="${{ env.PIP_CACHE_PATH }}/$pipVersion"

            & $pythonExecutablePath -m pip install -r ${{ env.OPENVINO_REPO }}/src/bindings/python/wheel/requirements-dev.txt

            cmake -DPython3_EXECUTABLE="$pythonExecutablePath" -DOpenVINODeveloperPackage_DIR=${{ env.BUILD_DIR }} -S ${{ env.OPENVINO_REPO }}/src/bindings/python -B "$pyBuildDir" &&
            cmake --build "$pyBuildDir" --parallel $ENV:NUMBER_OF_PROCESSORS --target ie_wheel --config ${{ env.CMAKE_BUILD_TYPE }} &&
            cmake --install "$pyBuildDir" --config ${{ env.CMAKE_BUILD_TYPE }} --prefix ${{ env.INSTALL_WHEELS_DIR }} --component python_wheels
            if ($LASTEXITCODE -ne 0) {
              Write-Host "Failed to build Python wheels for Python $pyVersion"
              exit 1
            }
          }

      - name: Pack Artifacts
        run: |
          $file = Get-ChildItem -Path "${{ env.INSTALL_DIR }}"
          $compress = @{
            Path = $file
            CompressionLevel = "Optimal"
            DestinationPath = "${{ env.BUILD_DIR }}/openvino_package.zip"
          }
          Compress-Archive @compress

          $file=Get-ChildItem -Path "${{ env.INSTALL_TEST_DIR }}"
          $compress = @{
            Path = $file
            CompressionLevel = "Optimal"
            DestinationPath = "${{ env.BUILD_DIR }}/openvino_tests.zip"
          }
          Compress-Archive @compress

          $file=Get-ChildItem -Path "${{ env.INSTALL_PDB_DIR }}"
          $compress = @{
            Path = $file
            CompressionLevel = "Optimal"
            DestinationPath = "${{ env.BUILD_DIR }}/openvino_pdb.zip"
          }
          Compress-Archive @compress

      - name: CMake configure, build and install - OpenVINO JS API
        if: ${{ fromJSON(inputs.affected-components).JS_API }}
        run: |
          cmake -UTBB* -S ${{ env.OPENVINO_REPO }} -B ${{ env.BUILD_DIR }} `
                -DCPACK_GENERATOR=NPM `
                -DENABLE_SYSTEM_TBB=OFF `
                -DENABLE_WHEEL=OFF
          cmake --build ${{ env.BUILD_DIR }} --parallel $ENV:NUMBER_OF_PROCESSORS
          cmake --install ${{ env.BUILD_DIR }} --config ${{ env.CMAKE_BUILD_TYPE }} --prefix ${{ env.INSTALL_DIR_JS }}

      - name: Pack JS Artifacts
        if: ${{ fromJSON(inputs.affected-components).JS_API }}
        run: |
          $file = Get-ChildItem -Path "${{ env.INSTALL_DIR_JS }}"
          $compress = @{
            Path = $file
            CompressionLevel = "Optimal"
            DestinationPath = "${{ env.BUILD_DIR }}/openvino_js_package.zip"
          }
          Compress-Archive @compress

      #
      # Upload build artifacts and logs
      #

<<<<<<< HEAD
      - name: Upload openvino package
        uses: actions/upload-artifact@4cec3d8aa04e39d1a68397de0c4cd6fb9dce8ec1 # v4.6.1
=======
      - name: Upload OpenVINO package
        uses: actions/upload-artifact@65c4c4a1ddee5b72f698fdd19549f0f0fb45cf08 # v4.6.0
>>>>>>> b60f5c5a
        with:
          name: openvino_package
          path: ${{ env.BUILD_DIR }}/openvino_package.zip
          if-no-files-found: 'error'

      - name: Upload OpenVINO wheels
        if: ${{ inputs.build-type != 'Debug' }}
        uses: actions/upload-artifact@4cec3d8aa04e39d1a68397de0c4cd6fb9dce8ec1 # v4.6.1
        with:
          name: openvino_wheels
          path: ${{ env.INSTALL_WHEELS_DIR }}/wheels/*.whl
          if-no-files-found: 'error'

<<<<<<< HEAD
      - name: Upload openvino tests package
        uses: actions/upload-artifact@4cec3d8aa04e39d1a68397de0c4cd6fb9dce8ec1 # v4.6.1
=======
      - name: Upload OpenVINO tests package
        uses: actions/upload-artifact@65c4c4a1ddee5b72f698fdd19549f0f0fb45cf08 # v4.6.0
>>>>>>> b60f5c5a
        with:
          name: openvino_tests
          path: ${{ env.BUILD_DIR }}/openvino_tests.zip
          if-no-files-found: 'error'

      - name: Upload OpenVINO PDB package
        uses: actions/upload-artifact@65c4c4a1ddee5b72f698fdd19549f0f0fb45cf08 # v4.6.0
        with:
          name: openvino_pdb
          path: ${{ env.BUILD_DIR }}/openvino_pdb.zip
          if-no-files-found: 'error'

      - name: Upload OpenVINO js package
        if: ${{ fromJSON(inputs.affected-components).JS_API }}
        uses: actions/upload-artifact@4cec3d8aa04e39d1a68397de0c4cd6fb9dce8ec1 # v4.6.1
        with:
          name: openvino_js_package
          path: ${{ env.BUILD_DIR }}/openvino_js_package.zip
          if-no-files-found: 'error'

      - name: Store artifacts to a shared drive
        id: store_artifacts
        if: always()
        uses: ./openvino/.github/actions/store_artifacts
        with:
          artifacts: |
            ${{ env.BUILD_DIR }}/openvino_package.zip
            ${{ env.BUILD_DIR }}/openvino_tests.zip
            ${{ env.MANIFEST_PATH }}
            ${{ fromJSON(inputs.affected-components).JS_API && format('{0}/openvino_js_package.zip', env.BUILD_DIR) || '' }}
            ${{ env.STORE_WHEELS == 'true' && format('{0}/wheels', env.INSTALL_WHEELS_DIR) || '' }}
          storage_dir: ${{ env.PRODUCT_TYPE }}
          storage_root: ${{ env.ARTIFACTS_SHARE }}
        env:
          STORE_WHEELS: ${{ inputs.build-type != 'Debug' }}<|MERGE_RESOLUTION|>--- conflicted
+++ resolved
@@ -289,13 +289,8 @@
       # Upload build artifacts and logs
       #
 
-<<<<<<< HEAD
-      - name: Upload openvino package
+      - name: Upload OpenVINO package
         uses: actions/upload-artifact@4cec3d8aa04e39d1a68397de0c4cd6fb9dce8ec1 # v4.6.1
-=======
-      - name: Upload OpenVINO package
-        uses: actions/upload-artifact@65c4c4a1ddee5b72f698fdd19549f0f0fb45cf08 # v4.6.0
->>>>>>> b60f5c5a
         with:
           name: openvino_package
           path: ${{ env.BUILD_DIR }}/openvino_package.zip
@@ -309,13 +304,8 @@
           path: ${{ env.INSTALL_WHEELS_DIR }}/wheels/*.whl
           if-no-files-found: 'error'
 
-<<<<<<< HEAD
-      - name: Upload openvino tests package
+      - name: Upload OpenVINO tests package
         uses: actions/upload-artifact@4cec3d8aa04e39d1a68397de0c4cd6fb9dce8ec1 # v4.6.1
-=======
-      - name: Upload OpenVINO tests package
-        uses: actions/upload-artifact@65c4c4a1ddee5b72f698fdd19549f0f0fb45cf08 # v4.6.0
->>>>>>> b60f5c5a
         with:
           name: openvino_tests
           path: ${{ env.BUILD_DIR }}/openvino_tests.zip
