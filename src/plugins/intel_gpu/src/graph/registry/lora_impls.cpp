// Copyright (C) 2025 Intel Corporation
// SPDX-License-Identifier: Apache-2.0
//

#include "registry.hpp"
#include "intel_gpu/primitives/lora.hpp"
#include "lora_inst.h"

#if OV_GPU_WITH_OCL
    #include "impls/ocl_v2/lora.hpp"
#endif

#if OV_GPU_WITH_CM
    #include "impls/cm/xetla_lora.hpp"
#endif

namespace ov::intel_gpu {

using namespace cldnn;

const std::vector<std::shared_ptr<cldnn::ImplementationManager>>& Registry<lora>::get_implementations() {
    static const std::vector<std::shared_ptr<ImplementationManager>> impls = {
<<<<<<< HEAD
        OV_GPU_CREATE_INSTANCE_CM(cm::LoRAImplementationManager, shape_types::any)
        OV_GPU_CREATE_INSTANCE_OCL(ocl::LoraImplementationManager, shape_types::static_shape)
        OV_GPU_CREATE_INSTANCE_OCL(ocl::LoraImplementationManager, shape_types::dynamic_shape)
=======
        OV_GPU_CREATE_INSTANCE_OCL(ocl::Lora, shape_types::any)
>>>>>>> 2e7f16f6
    };

    return impls;
}

}  // namespace ov::intel_gpu<|MERGE_RESOLUTION|>--- conflicted
+++ resolved
@@ -20,13 +20,8 @@
 
 const std::vector<std::shared_ptr<cldnn::ImplementationManager>>& Registry<lora>::get_implementations() {
     static const std::vector<std::shared_ptr<ImplementationManager>> impls = {
-<<<<<<< HEAD
         OV_GPU_CREATE_INSTANCE_CM(cm::LoRAImplementationManager, shape_types::any)
-        OV_GPU_CREATE_INSTANCE_OCL(ocl::LoraImplementationManager, shape_types::static_shape)
-        OV_GPU_CREATE_INSTANCE_OCL(ocl::LoraImplementationManager, shape_types::dynamic_shape)
-=======
         OV_GPU_CREATE_INSTANCE_OCL(ocl::Lora, shape_types::any)
->>>>>>> 2e7f16f6
     };
 
     return impls;
